import gurobipy as gurobi
import numpy as np
import pycity_base.classes.supply.Battery as bat

from .electrical_entity import ElectricalEntity


class Battery(ElectricalEntity, bat.Battery):
    """
    Extension of pycity class Battery for scheduling purposes
    """

    def __init__(self, environment, E_El_Max, P_El_Max_Charge,
                 P_El_Max_Discharge=None, SOC_Ini=0.5, eta=1,
                 storage_end_equality=False):
        """Initialize Battery.

        Parameters
        ----------
        environment : Environment object
            Common Environment instance.
        E_El_Max : float
            Electric capacity of the battery [kWh].
        P_El_Max_Charge : float
            Maximum charging power [kW].
        P_El_Max_Discharge : float
            Maximum discharging power [kW].
        SOC_Ini : float, optional
            Initial state of charge.
        eta : float, optional
            Charging and discharging efficiency. Must be in (0,1].
        storage_end_equality : bool, optional
            `True` if the soc at the end of the scheduling has to be equal to
            the inintial soc.
            `False` if it has to be greater or equal than the initial soc.
        """
        capacity = E_El_Max * 3600 * 1000
        soc_init = SOC_Ini * capacity  # absolute SOC
        super(Battery, self).__init__(environment.timer, environment, soc_init,
                                      capacity, 0, eta, eta)
        self._long_ID = "BAT_" + self._ID_string

        self.E_El_Max = E_El_Max
        self.SOC_Ini = SOC_Ini  # relative SOC
        self.P_El_Max_Charge = P_El_Max_Charge
        self.P_El_Max_Discharge = P_El_Max_Discharge or P_El_Max_Charge
        self.storage_end_equality = storage_end_equality

        self.P_El_Demand_vars = []
        self.P_El_Supply_vars = []
        self.E_El_vars = []
        self.E_El_Init_constr = None
        self.E_El_coupl_constrs = []
        self.E_El_Schedule = np.zeros(self.simu_horizon)
        self.E_El_Act_Schedule = np.zeros(self.simu_horizon)
        self.E_El_Ref_Schedule = np.zeros(self.simu_horizon)

    def populate_model(self, model, mode=""):
        """Add variables and constraints to Gurobi model.

        Call parent's `populate_model` method and set variables lower bounds to
        `-gurobi.GRB.INFINITY`. Then add variables for demand, supply and the
        state of charge, with their corresponding upper bounds
        (`self.P_El_Max_Charge`, `self.P_El_Max_Discharge`, `self.E_El_Max`).
        Finally add continuity constraints to the model.

        Parameters
        ----------
        model : gurobi.Model
        mode : str, optional
        """
        super(Battery, self).populate_model(model, mode)

        # additional variables for battery
        self.P_El_Demand_vars = []
        self.P_El_Supply_vars = []
        self.E_El_vars = []
        for t in self.op_time_vec:
            self.P_El_vars[t].lb = -gurobi.GRB.INFINITY
            self.P_El_Demand_vars.append(
                model.addVar(
                    ub=self.P_El_Max_Charge,
                    name="%s_P_El_Demand_at_t=%i"
                         % (self._long_ID, t + 1)
                )
            )
            self.P_El_Supply_vars.append(
                model.addVar(
                    ub=self.P_El_Max_Discharge,
                    name="%s_P_El_Supply_at_t=%i"
                         % (self._long_ID, t + 1)
                )
            )
            self.E_El_vars.append(
                model.addVar(
                    ub=self.E_El_Max,
                    name="%s_E_El_at_t=%i" % (self._long_ID, t + 1)
                )
            )
        model.update()

        for t in self.op_time_vec:
            # Need to be stored to enable removal by the Electric Vehicle
            model.addConstr(
                self.P_El_vars[t]
                == self.P_El_Demand_vars[t] - self.P_El_Supply_vars[t]
            )

        for t in range(1, self.op_horizon):
            delta = (
                (self.etaCharge * self.P_El_Demand_vars[t]
                 - (1/self.etaDischarge) * self.P_El_Supply_vars[t])
                * self.time_slot
            )
            self.E_El_coupl_constrs.append(model.addConstr(
                self.E_El_vars[t] == self.E_El_vars[t-1] + delta
            ))
        self.E_El_vars[-1].lb = self.E_El_Max * self.SOC_Ini
        if self.storage_end_equality:
            self.E_El_vars[-1].ub = self.E_El_Max * self.SOC_Ini

    def update_model(self, model, mode=""):
        # raises GurobiError if constraint is from a prior scheduling
        # optimization or not present
        try:
            model.remove(self.E_El_Init_constr)
        except gurobi.GurobiError:
            pass
        timestep = self.timer.currentTimestep
        if timestep == 0:
            E_El_Ini = self.SOC_Ini * self.E_El_Max
        else:
            E_El_Ini = self.E_El_Act_Schedule[timestep - 1]
        delta = (
            (self.etaCharge * self.P_El_Demand_vars[0]
             - (1 / self.etaDischarge) * self.P_El_Supply_vars[0])
            * self.time_slot
        )
        self.E_El_Init_constr = model.addConstr(
            self.E_El_vars[0] == E_El_Ini + delta
        )

    def get_objective(self, coeff=1):
        """Objective function for entity level scheduling.

        Return the objective function of the battery wheighted with coeff.
        Standard quadratic term.

        Parameters
        ----------
        coeff : float, optional
            Coefficient for the objective function.

        Returns
        -------
        gurobi.QuadExpr :
            Objective function.
        """
        obj = gurobi.QuadExpr()
        obj.addTerms(
            [coeff] * self.op_horizon,
            self.P_El_vars,
            self.P_El_vars
        )
        return obj

<<<<<<< HEAD
    def update_schedule(self, mode=""):
        super(Battery, self).update_schedule(mode)
        timestep = self.timer.currentTimestep
        try:
            self.E_El_Schedule[timestep:timestep+self.op_horizon] \
                = [var.x for var in self.E_El_vars]
            self.E_El_Act_Schedule[timestep:timestep+self.op_horizon] \
                = self.E_El_Schedule[timestep:timestep+self.op_horizon]
        except gurobi.GurobiError:
            self.E_El_Schedule[timestep:self.op_horizon + timestep].fill(0)
            self.E_El_Act_Schedule[timestep:self.op_horizon + timestep].fill(0)
            raise PyCitySchedulingGurobiException(
                str(self) + ": Could not read from variables."
            )
=======
    def update_schedule(self):
        """Update the schedule with the scheduling model solution."""
        super(Battery, self).update_schedule()

        t1 = self.timer.currentTimestep
        t2 = t1 + self.op_horizon
        self.E_El_Schedule[t1:t2] = [var.x for var in self.E_El_vars]
>>>>>>> b2218147

    def save_ref_schedule(self):
        """Save the schedule of the current reference scheduling."""
        super(Battery, self).save_ref_schedule()
        np.copyto(
            self.E_El_Ref_Schedule,
            self.E_El_Schedule
        )

    def reset(self, schedule=True, actual=True, reference=False):
        """Reset entity for new simulation.

        Parameters
        ----------
        schedule : bool, optional
            Specify if to reset schedule.
        actual : bool, optional
            Specify if to reset actual schedule.
        reference : bool, optional
            Specify if to reset reference schedule.
        """
        super(Battery, self).reset(schedule, reference)

        if schedule:
            self.E_El_Schedule.fill(0)
        if actual:
            self.E_El_Act_Schedule.fill(0)
        if reference:
            self.E_El_Ref_Schedule.fill(0)<|MERGE_RESOLUTION|>--- conflicted
+++ resolved
@@ -164,22 +164,6 @@
         )
         return obj
 
-<<<<<<< HEAD
-    def update_schedule(self, mode=""):
-        super(Battery, self).update_schedule(mode)
-        timestep = self.timer.currentTimestep
-        try:
-            self.E_El_Schedule[timestep:timestep+self.op_horizon] \
-                = [var.x for var in self.E_El_vars]
-            self.E_El_Act_Schedule[timestep:timestep+self.op_horizon] \
-                = self.E_El_Schedule[timestep:timestep+self.op_horizon]
-        except gurobi.GurobiError:
-            self.E_El_Schedule[timestep:self.op_horizon + timestep].fill(0)
-            self.E_El_Act_Schedule[timestep:self.op_horizon + timestep].fill(0)
-            raise PyCitySchedulingGurobiException(
-                str(self) + ": Could not read from variables."
-            )
-=======
     def update_schedule(self):
         """Update the schedule with the scheduling model solution."""
         super(Battery, self).update_schedule()
@@ -187,7 +171,7 @@
         t1 = self.timer.currentTimestep
         t2 = t1 + self.op_horizon
         self.E_El_Schedule[t1:t2] = [var.x for var in self.E_El_vars]
->>>>>>> b2218147
+        self.E_El_Act_Schedule[t1:t2] = self.E_El_Schedule[t1:t2]
 
     def save_ref_schedule(self):
         """Save the schedule of the current reference scheduling."""
