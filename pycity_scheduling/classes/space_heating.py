import pycity_base.classes.demand.SpaceHeating as sh

from .thermal_entity import ThermalEntity
from pycity_scheduling import util


class SpaceHeating(ThermalEntity, sh.SpaceHeating):
    """
<<<<<<< HEAD
    Extension of pycity class SpaceHeating for scheduling purposes.

    As for all uncontrollable loads, the `P_Th_Schedule` contains the forecast
    of the load and `P_Th_Act_Schedule` contains the actual load.
=======
    Extension of pyCity_base class SpaceHeating for scheduling purposes.
>>>>>>> 6b19d479
    """

    def __init__(self, environment, method=0, loadcurve=1, livingArea=0,
                 specificDemand=0, profile_type='HEF', zoneParameters=None,
                 T_m_init=None, ventilation=0, TCoolingSet=200,
                 THeatingSet=-50, occupancy=0, appliances=0, lighting=0):
        """
        Parameters
        ----------
        environment : Environment
            common to all other objects, includes time and weather instances
        method : {0, 1, 2}, optional
            - 0 : Provide load curve directly
            - 1 : Use thermal standard load profile
            - 2 : Use ISO 13790 standard to compute thermal load
        loadcurve : numpy.ndarray of float, optional
            load curve for all investigated time steps in [kW]
            requires `method=0`.
        livingArea : float, optional
            living area of the apartment in m2
            requires `method=1`
        specificDemand : float, optional
            specific thermal demand of the building in [kWh /(m2*a)]
            requires `method=1`
        profile_type : str, optional
            thermal SLP profile name
            requires `method=1`
            - "HEF" : Single family household
            - "HMF" : Multi family household
            - "GBA" : Bakeries
            - "GBD" : Other services
            - "GBH" : Accomodations
            - "GGA" : Restaurants
            - "GGB" : Gardening
            - "GHA" : Retailers
            - "GHD" : Summed load profile business, trade and services
            - "GKO" : Banks, insurances, public institutions
            - "GMF" : Household similar businesses
            - "GMK" : Automotive
            - "GPD" : Paper and printing
            - "GWA" : Laundries
        zoneParameters : ZoneParameters object, optional
            parameters of the building (floor area, building class, etc.).
            requires `method=2`
        T_m_init : float, optional
            initial temperature of the internal heat capacity in [?]
            requires `method=2`
        ventilation : array_like, optional
            ventilation rate in [1/h]
            requires `method=2`
        TCoolingSet : array_like, optional
            cooling starts if the room temperature exceeds this value
            requires `method=2`
        THeatingSet : array_like, optional
            heating starts if the room temperature drops below this value
            requires `method=2`
        occupancy : array_like, optional
            full year occupancy profile
            requires `method=2`
        appliances : array_like, optional
            internal gains from electrical appliances in [W]
            requires `method=2`
        lighting : array_like, optional
            internal gains from lighting in Watt
            requires `method=2`

        Notes
        -----
         - the thermal standard load profile is based on the disseratation of
           Mark Hellwig
           "Entwicklung und Anwendung parametrisierter Standard-Lastprofile",
           TU München, Germany, 2003:
           http://mediatum.ub.tum.de/doc/601557/601557.pdf
        """

        super().__init__(environment, method, loadcurve*1000, livingArea, specificDemand, profile_type, zoneParameters,
                         T_m_init, ventilation, TCoolingSet, THeatingSet, occupancy, appliances, lighting)
        self._long_ID = "SH_" + self._ID_string

        ts = self.timer.time_in_year(from_init=True)
        p = self.loadcurve[ts:ts+self.simu_horizon] / 1000
        self.P_Th_Schedule = p
        self.P_Th_Act_Schedule = p

    def update_model(self, model, mode=""):
        """Update model variables.

        Set variable bounds to equal the given demand, as pure space heating does
        not provide any flexibility.

        Parameters
        ----------
        model : gurobi.Model
        mode : str, optional
        """
        timestep = self.timestep
        for t in self.op_time_vec:
            self.P_Th_vars[t].lb = self.P_Th_Schedule[t+timestep]
            self.P_Th_vars[t].ub = self.P_Th_Schedule[t+timestep]

    def update_schedule(self, mode=""):
        pass

    def set_new_uncertainty(self, uncertainty):
        """Set uncertainty for the actual schedule.

        Parameters
        ----------
        uncertainty : numpy.ndarray or int or float
            If array it is used as the uncertainty vector directly.
            If int or float an uncertainty vector with this standard deviation
            is computed and used.
        """
        if isinstance(uncertainty, (int, float)):
            uncertainty = util.get_uncertainty(uncertainty, self.simu_horizon)
        self.P_Th_Act_Schedule = self.P_Th_Schedule * uncertainty

    def update_deviation_model(self, model, timestep, mode=""):
        """Update deviation model for the current timestep."""
        self.P_Th_Act_var.lb = self.P_Th_Act_Schedule[timestep]
        self.P_Th_Act_var.ub = self.P_Th_Act_Schedule[timestep]

    def update_actual_schedule(self, timestep):
        """Update the actual schedule with the deviation model solution."""
        pass

    def reset(self, schedule=True, actual=True, reference=False):
        pass<|MERGE_RESOLUTION|>--- conflicted
+++ resolved
@@ -6,14 +6,10 @@
 
 class SpaceHeating(ThermalEntity, sh.SpaceHeating):
     """
-<<<<<<< HEAD
-    Extension of pycity class SpaceHeating for scheduling purposes.
+    Extension of pyCity_base class SpaceHeating for scheduling purposes.
 
     As for all uncontrollable loads, the `P_Th_Schedule` contains the forecast
     of the load and `P_Th_Act_Schedule` contains the actual load.
-=======
-    Extension of pyCity_base class SpaceHeating for scheduling purposes.
->>>>>>> 6b19d479
     """
 
     def __init__(self, environment, method=0, loadcurve=1, livingArea=0,
